PATH
  remote: .
  specs:
<<<<<<< HEAD
    enumbler (0.2.0)
=======
    enumbler (0.3.0)
>>>>>>> eabf2db7
      activerecord (>= 6.0)
      activesupport (>= 6.0)

GEM
  remote: https://rubygems.org/
  specs:
    activemodel (6.0.2.2)
      activesupport (= 6.0.2.2)
    activerecord (6.0.2.2)
      activemodel (= 6.0.2.2)
      activesupport (= 6.0.2.2)
    activesupport (6.0.2.2)
      concurrent-ruby (~> 1.0, >= 1.0.2)
      i18n (>= 0.7, < 2)
      minitest (~> 5.1)
      tzinfo (~> 1.1)
      zeitwerk (~> 2.2)
    ast (2.4.0)
    concurrent-ruby (1.1.6)
    database_cleaner (1.8.4)
    database_cleaner-active_record (1.8.0)
      activerecord
      database_cleaner (~> 1.8.0)
    diff-lcs (1.3)
    fuubar (2.5.0)
      rspec-core (~> 3.0)
      ruby-progressbar (~> 1.4)
    i18n (1.8.2)
      concurrent-ruby (~> 1.0)
    jaro_winkler (1.5.4)
    minitest (5.14.0)
    parallel (1.19.1)
    parser (2.7.1.0)
      ast (~> 2.4.0)
    rainbow (3.0.0)
    rake (12.3.3)
    rexml (3.2.4)
    rspec (3.9.0)
      rspec-core (~> 3.9.0)
      rspec-expectations (~> 3.9.0)
      rspec-mocks (~> 3.9.0)
    rspec-core (3.9.1)
      rspec-support (~> 3.9.1)
    rspec-expectations (3.9.1)
      diff-lcs (>= 1.2.0, < 2.0)
      rspec-support (~> 3.9.0)
    rspec-mocks (3.9.1)
      diff-lcs (>= 1.2.0, < 2.0)
      rspec-support (~> 3.9.0)
    rspec-support (3.9.2)
    rubocop (0.81.0)
      jaro_winkler (~> 1.5.1)
      parallel (~> 1.10)
      parser (>= 2.7.0.1)
      rainbow (>= 2.2.2, < 4.0)
      rexml
      ruby-progressbar (~> 1.7)
      unicode-display_width (>= 1.4.0, < 2.0)
    ruby-progressbar (1.10.1)
    sqlite3 (1.4.2)
    thread_safe (0.3.6)
    tzinfo (1.2.7)
      thread_safe (~> 0.1)
    unicode-display_width (1.7.0)
    zeitwerk (2.3.0)

PLATFORMS
  ruby

DEPENDENCIES
  database_cleaner-active_record (~> 1.8.0)
  enumbler!
  fuubar (~> 2.5)
  rake (~> 12.0)
  rspec (~> 3.9.0)
  rubocop (~> 0.81.0)
  sqlite3 (~> 1.4.0)

BUNDLED WITH
   2.1.4<|MERGE_RESOLUTION|>--- conflicted
+++ resolved
@@ -1,11 +1,7 @@
 PATH
   remote: .
   specs:
-<<<<<<< HEAD
-    enumbler (0.2.0)
-=======
     enumbler (0.3.0)
->>>>>>> eabf2db7
       activerecord (>= 6.0)
       activesupport (>= 6.0)
 
