--- conflicted
+++ resolved
@@ -1,9 +1,5 @@
 # frozen_string_literal: true
 
 module Enumbler
-<<<<<<< HEAD
-  VERSION = '0.2.0'
-=======
   VERSION = '0.3.0'
->>>>>>> eabf2db7
 end